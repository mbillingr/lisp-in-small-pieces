--- conflicted
+++ resolved
@@ -1,7 +1,3 @@
-<<<<<<< HEAD
-use crate::{ActivationFrame, Closure};
-use lisp_core::lexpr;
-=======
 use crate::{ActivationFrame, Closure, CodePointer, OpaqueCast, OpaquePointer};
 use lisp_core::lexpr;
 use std::cell::UnsafeCell;
@@ -10,7 +6,6 @@
 
 //pub const DYNENV_TAG: Value = Value::Symbol("*dynenv*");
 pub const DYNENV_TAG: Scm = Scm { ptr: 123 };
->>>>>>> 5d5ce6b8
 
 const N_TAG_BITS: usize = 3;
 const TAG_MASK: usize = 0b_111;
@@ -21,8 +16,6 @@
 //const TAG_CLOSURE: usize = 0b_110;
 const TAG_SPECIAL: usize = 0b_111;
 
-<<<<<<< HEAD
-=======
 const SPECIAL_UNINIT: usize = 0b_0000_0111;
 const SPECIAL_NULL: usize = 0b_0001_0111;
 const SPECIAL_FALSE: usize = 0b_0010_0111;
@@ -35,18 +28,10 @@
     ptr: usize,
 }
 
->>>>>>> 5d5ce6b8
 #[derive(Debug, Copy, Clone)]
 pub enum Value {
     Null,
     Uninitialized,
-<<<<<<< HEAD
-    True,
-    False,
-    Int(i64),
-    Pair(&'static [Value; 2]),
-=======
->>>>>>> 5d5ce6b8
     Symbol(&'static str),
     String(&'static String),
 
@@ -55,30 +40,6 @@
     Pointer(&'static u8),
 }
 
-<<<<<<< HEAD
-impl Value {
-    pub fn null() -> Self {
-        Value::Null
-    }
-
-    pub fn uninitialized() -> Self {
-        Value::Uninitialized
-    }
-
-    pub fn bool(b: bool) -> Self {
-        match b {
-            true => Value::True,
-            false => Value::False,
-        }
-    }
-
-    pub fn int(i: i64) -> Self {
-        Value::Int(i)
-    }
-
-    pub fn cons(car: Value, cdr: Value) -> Self {
-        Value::Pair(Box::leak(Box::new([car, cdr])))
-=======
 impl Scm {
     pub fn from_static_value(value: &'static Value) -> Self {
         Scm {
@@ -100,6 +61,14 @@
         Scm {
             ptr: SPECIAL_UNINIT,
         }
+    }
+
+    pub fn bool(b: bool) -> Self {
+        Scm { ptr: match b {
+            true => SPECIAL_TRUE,
+            false => SPECIAL_FALSE,
+        }
+    }
     }
 
     pub fn int(i: i64) -> Self {
@@ -116,7 +85,6 @@
         Scm {
             ptr: addr + TAG_PAIR,
         }
->>>>>>> 5d5ce6b8
     }
 
     pub fn symbol(s: &str) -> Self {
@@ -139,6 +107,10 @@
         Self::from_value(Value::Closure(cls))
     }
 
+    pub fn pointer(ptr: &'static u8) -> Self {
+        Self::from_value(Value::Pointer(ptr))
+    }
+
     fn as_ptr(&self) -> *const Value {
         self.ptr as *const Value
     }
@@ -152,10 +124,7 @@
     }
 
     pub fn is_false(&self) -> bool {
-        match self {
-            Value::False => true,
-            _ => false,
-        }
+        self.ptr == SPECIAL_FALSE
     }
 
     pub fn is_uninitialized(&self) -> bool {
@@ -199,19 +168,39 @@
     }
 
     pub fn eqv(&self, other: &Self) -> bool {
-<<<<<<< HEAD
-        use Value::*;
-        match (self, other) {
-            (Null, Null) => true,
-            (Uninitialized, _) => false,
-            (_, Uninitialized) => false,
-            (Int(a), Int(b)) => a == b,
-            (Symbol(a), Symbol(b)) => a == b,
-            _ => self.eq(other),
-        }
-=======
         self.eq(other) || unsafe { self.deref() == other.deref() }
->>>>>>> 5d5ce6b8
+    }
+
+    pub fn numeq(&self, rhs: &Self) -> Self {
+        Self::bool(self.eq(rhs))
+    }
+
+    pub fn less(&self, rhs: &Self) -> Self {
+        match (self.as_int(), rhs.as_int()) {
+            (Some(a), Some(b)) => Self::bool(a < b),
+            _ => panic!("Type Error"),
+        }
+    }
+
+    pub fn add(&self, rhs: &Self) -> Self {
+        match (self.as_int(), rhs.as_int()) {
+            (Some(a), Some(b)) => Self::int(a + b),
+            _ => panic!("Type Error"),
+        }
+    }
+
+    pub fn sub(&self, rhs: &Self) -> Self {
+        match (self.as_int(), rhs.as_int()) {
+            (Some(a), Some(b)) => Self::int(a - b),
+            _ => panic!("Type Error"),
+        }
+    }
+
+    pub fn mul(&self, rhs: &Self) -> Self {
+        match (self.as_int(), rhs.as_int()) {
+            (Some(a), Some(b)) => Self::int(a * b),
+            _ => panic!("Type Error"),
+        }
     }
 }
 
@@ -247,40 +236,6 @@
         }
     }
 
-<<<<<<< HEAD
-    pub fn numeq(&self, rhs: &Self) -> Self {
-        match (self, rhs) {
-            (Value::Int(a), Value::Int(b)) => Value::bool(a == b),
-            _ => panic!("Type Error"),
-        }
-    }
-
-    pub fn less(&self, rhs: &Self) -> Self {
-        match (self, rhs) {
-            (Value::Int(a), Value::Int(b)) => Value::bool(a < b),
-            _ => panic!("Type Error"),
-        }
-    }
-
-    pub fn add(&self, rhs: &Self) -> Self {
-        match (self, rhs) {
-            (Value::Int(a), Value::Int(b)) => Value::Int(a + b),
-            _ => panic!("Type Error"),
-        }
-    }
-
-    pub fn sub(&self, rhs: &Self) -> Self {
-        match (self, rhs) {
-            (Value::Int(a), Value::Int(b)) => Value::Int(a - b),
-            _ => panic!("Type Error"),
-        }
-    }
-
-    pub fn mul(&self, rhs: &Self) -> Self {
-        match (self, rhs) {
-            (Value::Int(a), Value::Int(b)) => Value::Int(a * b),
-            _ => panic!("Type Error"),
-=======
     pub fn as_closure(&self) -> Option<&'static Closure> {
         match self {
             Value::Closure(cls) => Some(cls),
@@ -297,7 +252,6 @@
             (Symbol(a), Symbol(b)) => a == b,
             (String(a), String(b)) => a == b,
             _ => false,
->>>>>>> 5d5ce6b8
         }
     }
 }
@@ -379,4 +333,24 @@
         *self.free_list.get() = *(*self.free_list.get() as *mut *mut T);
         item
     }
+}
+
+impl std::fmt::Display for Scm {
+    fn fmt(&self, f: &mut std::fmt::Formatter) -> std::fmt::Result {
+        match (self.ptr, self.ptr & TAG_MASK) {
+            (SPECIAL_UNINIT, _) => write!(f, "*uninit*"),
+            (SPECIAL_NULL, _) => write!(f, "'()"),
+            (SPECIAL_FALSE, _) => write!(f, "#f"),
+            (SPECIAL_TRUE, _) => write!(f, "'#t"),
+            (_, TAG_INTEGER) => write!(f, "{}", self.as_int().unwrap()),
+            (_, TAG_PAIR) => {
+                let (car, cdr) = self.as_pair().unwrap();
+                write!(f, "({} . {})", car, cdr)
+            },
+            (_, TAG_POINTER) => {
+                write!(f, "{:p}", self.ptr as *const u8)
+            },
+            (_, _) => write!(f, "*invalid*"),
+        }
+    }
 }