use crate::error::{Error, Result};
<<<<<<< HEAD
use crate::value::Value;
=======
use crate::value::{Scm, Value};
>>>>>>> 5d5ce6b8
use lisp_core::lexpr;
use std::fs::File;
use std::io::Read;

#[derive(Debug)]
pub struct SchemeObjectFile {
    pub dynamic_vars: Vec<String>,
    pub global_vars: Vec<String>,
<<<<<<< HEAD
    pub constants: Vec<Value>,
    pub bytecode: &'static [u8],
=======
    pub constants: Vec<Scm>,
    pub bytecode: Vec<u8>,
>>>>>>> 5d5ce6b8
    pub entry_points: Vec<usize>,
}

impl SchemeObjectFile {
    pub fn from_file(filename: &str) -> Result<Self> {
        let mut data = String::new();
        File::open(filename)?.read_to_string(&mut data)?;
        data = format!("({})", data);

        let value = lexpr::from_str(&data)?;

        let dynamic_vars = list_of_symbols(&value[0])?;
        let global_vars = list_of_symbols(&value[1])?;
        let constants = vec_of_values(&value[2])?;
        let bytecode = vec_of_bytes(&value[3])?;
        let entry_points = entries(&value[4])?;

        Ok(SchemeObjectFile {
            dynamic_vars,
            global_vars,
            constants,
            bytecode: Box::leak(bytecode.into_boxed_slice()),
            entry_points,
        })
    }
}

fn list_of_symbols(mut val: &lexpr::Value) -> Result<Vec<String>> {
    let mut list = vec![];
    while let Some((car, cdr)) = val.as_pair() {
        match car.as_symbol() {
            Some(s) => list.push(s.to_string()),
            None => return Err(Error::UnexpectedType(car.clone())),
        }
        val = cdr;
    }
    Ok(list)
}

fn vec_of_values(val: &lexpr::Value) -> Result<Vec<Scm>> {
    match val {
        lexpr::Value::Vector(data) => Ok(data.iter().map(Into::into).collect()),
        _ => Err(Error::UnexpectedType(val.clone())),
    }
}

fn vec_of_bytes(val: &lexpr::Value) -> Result<Vec<u8>> {
    match val {
        lexpr::Value::Vector(data) => Ok(data.iter().map(|x| x.as_u64().unwrap() as u8).collect()),
        _ => Err(Error::UnexpectedType(val.clone())),
    }
}

fn entries(mut val: &lexpr::Value) -> Result<Vec<usize>> {
    let mut list = vec![];
    while let Some((car, cdr)) = val.as_pair() {
        match car.as_u64() {
            Some(u) => list.push(u as usize),
            None => return Err(Error::UnexpectedType(car.clone())),
        }
        val = cdr;
    }
    match val.as_u64() {
        Some(u) => list.push(u as usize),
        None if list.is_empty() => return Err(Error::UnexpectedType(val.clone())),
        None => {}
    }
    Ok(list)
}<|MERGE_RESOLUTION|>--- conflicted
+++ resolved
@@ -1,9 +1,5 @@
 use crate::error::{Error, Result};
-<<<<<<< HEAD
-use crate::value::Value;
-=======
 use crate::value::{Scm, Value};
->>>>>>> 5d5ce6b8
 use lisp_core::lexpr;
 use std::fs::File;
 use std::io::Read;
@@ -12,13 +8,8 @@
 pub struct SchemeObjectFile {
     pub dynamic_vars: Vec<String>,
     pub global_vars: Vec<String>,
-<<<<<<< HEAD
-    pub constants: Vec<Value>,
+    pub constants: Vec<Scm>,
     pub bytecode: &'static [u8],
-=======
-    pub constants: Vec<Scm>,
-    pub bytecode: Vec<u8>,
->>>>>>> 5d5ce6b8
     pub entry_points: Vec<usize>,
 }
 
