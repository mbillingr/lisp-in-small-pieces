mod error;
mod opcode;
mod scheme_object_file;
mod value;

use bdwgc_alloc::Allocator;
use error::Result;
use opcode::Op;
use scheme_object_file::SchemeObjectFile;
use std::cell::Cell;
<<<<<<< HEAD
use value::{Value, DYNENV_TAG};
=======
use value::{Scm, Value, DYNENV_TAG};
>>>>>>> 5d5ce6b8

#[global_allocator]
static GLOBAL_ALLOCATOR: Allocator = Allocator;

fn main() -> Result<()> {
    unsafe { Allocator::initialize() }

    let sco = SchemeObjectFile::from_file("../test2.sco")?;

    println!("{:#?}", sco);

    let mut vm = VirtualMachine::from_sco(sco);

    unsafe {
        println!("Result: {:?}", vm.run());
    }

    unsafe {
        println!("Result: {:?}", vm.run());
    }

    Ok(())
}

#[derive(Debug, Copy, Clone)]
struct OpaquePointer(usize);

impl OpaquePointer {
    unsafe fn into<T: OpaqueCast>(self) -> T {
        T::from_op(self)
    }

    fn as_usize(&self) -> usize {
        self.0
    }
}

trait OpaqueCast {
    unsafe fn from_op(op: OpaquePointer) -> Self;
    fn as_op(&self) -> OpaquePointer;
}

pub struct VirtualMachine {
    pc: CodePointer,
<<<<<<< HEAD
    val: Value,
    fun: Value,
    arg1: Value,
    arg2: Value,
    env: &'static ActivationFrame,
    constants: Vec<Value>,
    globals: Vec<Value>,
    stack: Vec<Value>,
    init_stack: Vec<Value>,
=======
    val: Scm,
    fun: Scm,
    env: &'static ActivationFrame,
    constants: Vec<Scm>,
    globals: Vec<Scm>,
    stack: Vec<OpaquePointer>,
>>>>>>> 5d5ce6b8
}

impl VirtualMachine {
    pub fn from_sco(sco: SchemeObjectFile) -> Self {
        let mut init_stack = vec![Value::Pointer(&sco.bytecode[1])]; // pc for FINISH
        for e in sco.entry_points.into_iter().rev() {
            init_stack.push(Value::Pointer(&sco.bytecode[e]));
        }
        VirtualMachine {
<<<<<<< HEAD
            val: Value::uninitialized(),
            fun: Value::uninitialized(),
            arg1: Value::uninitialized(),
            arg2: Value::uninitialized(),
=======
            val: Scm::uninitialized(),
            fun: Scm::uninitialized(),
>>>>>>> 5d5ce6b8
            env: ActivationFrame::allocate(0),
            constants: sco.constants,
            globals: vec![Scm::uninitialized(); sco.global_vars.len()],
            stack: vec![],
            init_stack,
            pc: CodePointer::new(&Op::Finish),
        }
    }

    pub unsafe fn run(&mut self) -> Value {
        self.stack = self.init_stack.clone();
        self.pc = self.stack.pop().unwrap().into();
        loop {
            match dbg!(self.pc.fetch_instruction()) {
                Op::Nop => {}
                Op::ShallowArgumentRef0 => self.val = *self.env.argument(0),
                Op::ShallowArgumentRef1 => self.val = *self.env.argument(1),
                Op::ShallowArgumentRef2 => self.val = *self.env.argument(2),
                Op::ShallowArgumentRef3 => self.val = *self.env.argument(3),
                Op::ShallowArgumentRef => {
                    let idx = self.pc.fetch_byte();
                    self.val = *self.env.argument(idx as usize);
                }
                Op::DeepArgumentRef => {
                    let i = self.pc.fetch_byte();
                    let j = self.pc.fetch_byte();
                    self.val = *self.env.deep_fetch(i as usize, j as usize);
                }
                Op::GlobalRef => {
                    let i = self.pc.fetch_byte();
                    self.val = *self.global_fetch(i as usize);
                }
                Op::CheckedGlobalRef => {
                    let i = self.pc.fetch_byte();
                    self.val = *self.global_fetch(i as usize);
                    if self.val.is_uninitialized() {
                        self.signal_exception("Uninitialized global variable")
                    }
                }
                Op::Constant => {
                    let i = self.pc.fetch_byte();
                    self.val = *self.quotation_fetch(i as usize);
                }

                Op::Finish => return self.val,

                Op::SetGlobal => {
                    let i = self.pc.fetch_byte();
                    self.global_update(i as usize, self.val);
                }

                Op::ShortGoto => {
                    let offset = self.pc.fetch_byte();
                    self.pc.jump(offset as isize);
                }
                Op::ShortJumpFalse => {
                    let offset = self.pc.fetch_byte();
                    if self.val.is_false() {
                        self.pc.jump(offset as isize);
                    }
                }

<<<<<<< HEAD
                Op::ExtendEnv => self.env = &self.val.as_frame().unwrap().extend(self.env),
                Op::UnlinkEnv => self.env = self.env.next().unwrap(),
                Op::PushValue => self.stack.push(self.val),
                Op::PopArg1 => self.arg1 = self.stack.pop().unwrap(),
                Op::PopArg2 => self.arg2 = self.stack.pop().unwrap(),
                Op::PreserveEnv => self.stack.push(Value::Frame(self.env)),
                Op::RestoreEnv => self.env = self.stack.pop().unwrap().as_frame().unwrap(),
                Op::PopFunction => self.fun = self.stack.pop().unwrap(),
                Op::CreateClosure => {
                    let offset = self.pc.fetch_byte();
                    self.val = Value::Closure(Closure::allocate(
                        self.pc.offset(offset as isize),
                        &self.env,
                    ));
=======
                Op::ExtendEnv => {
                    self.env = &self.val.as_frame().unwrap().extend(self.env);
                }

                Op::PushValue => {
                    self.stack_push(self.val);
                }

                Op::PreserveEnv => self.stack_push(self.env),
                Op::RestoreEnv => self.env = self.stack_pop(),
                Op::PopFunction => self.fun = self.stack_pop(),
                Op::CreateClosure => {
                    let offset = self.pc.fetch_byte();
                    self.val = Scm::closure(self.pc.offset(offset as isize), &self.env);
>>>>>>> 5d5ce6b8
                }
                Op::Return => self.pc = self.stack.pop().unwrap().into(),

                Op::FunctionInvoke => self.invoke(self.fun, false),
                Op::FunctionGoto => self.invoke(self.fun, true),

                Op::AllocateFrame1 => self.val = Scm::frame(1),
                Op::AllocateFrame2 => self.val = Scm::frame(2),
                Op::AllocateFrame3 => self.val = Scm::frame(3),
                Op::AllocateFrame4 => self.val = Scm::frame(4),
                Op::AllocateFrame5 => self.val = Scm::frame(5),
                Op::AllocateFrame => {
                    let size = self.pc.fetch_byte();
                    self.val = Scm::frame(size as usize);
                }

                Op::PopFrame0 => self
                    .val
                    .as_frame()
                    .unwrap()
<<<<<<< HEAD
                    .set_argument(0, self.stack.pop().unwrap()),
=======
                    .set_argument(0, self.stack_pop()),
>>>>>>> 5d5ce6b8
                Op::PopFrame1 => self
                    .val
                    .as_frame()
                    .unwrap()
<<<<<<< HEAD
                    .set_argument(1, self.stack.pop().unwrap()),
=======
                    .set_argument(1, self.stack_pop()),
>>>>>>> 5d5ce6b8
                Op::PopFrame2 => self
                    .val
                    .as_frame()
                    .unwrap()
<<<<<<< HEAD
                    .set_argument(2, self.stack.pop().unwrap()),
=======
                    .set_argument(2, self.stack_pop()),
>>>>>>> 5d5ce6b8
                Op::PopFrame3 => self
                    .val
                    .as_frame()
                    .unwrap()
<<<<<<< HEAD
                    .set_argument(3, self.stack.pop().unwrap()),
=======
                    .set_argument(3, self.stack_pop()),
>>>>>>> 5d5ce6b8
                Op::PopFrame => {
                    let rank = self.pc.fetch_byte();
                    self.val
                        .as_frame()
                        .unwrap()
<<<<<<< HEAD
                        .set_argument(rank as usize, self.stack.pop().unwrap())
=======
                        .set_argument(rank as usize, self.stack_pop())
>>>>>>> 5d5ce6b8
                }

                Op::IsArity1 => {
                    if self.val.as_frame().unwrap().len() != 1 {
                        self.signal_exception("Incorrect arity for nullary function")
                    }
                }
                Op::IsArity2 => {
                    if self.val.as_frame().unwrap().len() != 2 {
                        self.signal_exception("Incorrect arity for unary function")
                    }
                }
                Op::IsArity3 => {
                    if self.val.as_frame().unwrap().len() != 3 {
                        self.signal_exception("Incorrect arity for binary function")
                    }
                }
                Op::IsArity4 => {
                    if self.val.as_frame().unwrap().len() != 4 {
                        self.signal_exception("Incorrect arity for ternary function")
                    }
                }
                Op::IsArity => {
                    let rank = self.pc.fetch_byte();
                    if self.val.as_frame().unwrap().len() != rank as usize {
                        self.signal_exception("Incorrect arity")
                    }
                }

                Op::ShortNumber => {
                    let val = self.pc.fetch_byte();
                    self.val = Scm::int(val as i64);
                }
                Op::ConstMinus1 => self.val = Value::Int(-1),
                Op::Const0 => self.val = Value::Int(0),
                Op::Const1 => self.val = Value::Int(1),
                Op::Const2 => self.val = Value::Int(2),
                Op::Const4 => self.val = Value::Int(4),

                Op::Call2Cons => {
                    self.val = Value::cons(self.arg1, self.val);
                }

                Op::Call2NumEq => {
                    self.val = self.arg1.numeq(&self.val);
                }
                Op::Call2Less => {
                    self.val = self.arg1.less(&self.val);
                }

                Op::Call2Add => self.val = self.arg1.add(&self.val),
                Op::Call2Sub => self.val = self.arg1.sub(&self.val),
                Op::Call2Mul => self.val = self.arg1.mul(&self.val),

                Op::DynamicRef => {
                    let index = self.pc.fetch_byte();
                    self.val = self.find_dynamic_value(index as usize);
                }
                Op::DynamicPop => self.pop_dynamic_binding(),
                Op::DynamicPush => {
                    let index = self.pc.fetch_byte();
                    self.push_dynamic_binding(index as usize, self.val);
                }

                op => unimplemented!("Opcode {:?}", op),
            }
        }
    }

    fn stack_push<T: OpaqueCast>(&mut self, item: T) {
        self.stack.push(item.as_op())
    }

    unsafe fn stack_pop<T: OpaqueCast>(&mut self) -> T {
        T::from_op(self.stack.pop().unwrap())
    }

    fn invoke(&mut self, f: Scm, tail: bool) {
        if let Some(cls) = f.as_closure() {
            if !tail {
                self.stack_push(self.pc);
            }
<<<<<<< HEAD
            _ => self.signal_exception(format!("Not a function {:?}", f)),
=======
            self.env = cls.closed_environment;
            self.pc = cls.code;
        } else {
            self.signal_exception(format!("Not a function {:?}", f))
>>>>>>> 5d5ce6b8
        }
    }

    fn signal_exception<T: ToString>(&self, msg: T) {
        unimplemented!("{}", msg.to_string())
    }

    fn global_fetch(&self, idx: usize) -> &Scm {
        &self.globals[idx]
    }

    fn quotation_fetch(&self, idx: usize) -> &Scm {
        &self.constants[idx]
    }

    fn global_update(&mut self, idx: usize, value: Scm) {
        self.globals[idx] = value;
    }

<<<<<<< HEAD
    fn push_dynamic_binding(&mut self, index: usize, value: Value) {
        self.stack
            .push(Value::int(self.search_dynenv_index() as i64));
        self.stack.push(value);
        self.stack.push(Value::int(index as i64));
        self.stack.push(DYNENV_TAG);
    }

    fn pop_dynamic_binding(&mut self) {
        self.stack.pop();
        self.stack.pop();
        self.stack.pop();
        self.stack.pop();
    }

    fn find_dynamic_value(&self, index: usize) -> Value {
        let index = Value::Int(index as i64);
        let mut idx = self.search_dynenv_index();
        loop {
            if idx == 0 {
                return Value::uninitialized();
            }
            if self.stack[idx].eqv(&index) {
                return self.stack[idx - 1];
=======
    unsafe fn push_dynamic_binding(&mut self, index: usize, value: Scm) {
        self.stack_push(Scm::int(self.search_dynenv_index() as i64));
        self.stack_push(value);
        self.stack_push(Scm::int(index as i64));
        self.stack_push(DYNENV_TAG);
    }

    unsafe fn find_dynamic_value(&self, index: usize) -> Scm {
        let index = Scm::int(index as i64);
        let mut idx = self.search_dynenv_index();
        loop {
            if idx == 0 {
                return Scm::uninitialized();
            }
            if self.stack[idx].into::<Scm>().eqv(&index) {
                return self.stack[idx - 1].into();
>>>>>>> 5d5ce6b8
            }
            idx = self.stack[idx - 2].as_usize();
        }
    }

    unsafe fn search_dynenv_index(&self) -> usize {
        let mut idx = self.stack.len();
        loop {
            if idx == 0 {
                return 0;
            }
            idx -= 1;
<<<<<<< HEAD
            if self.stack[idx].eqv(&DYNENV_TAG) {
=======
            if self.stack[idx].into::<Scm>().eq(&DYNENV_TAG) {
>>>>>>> 5d5ce6b8
                return idx - 1;
            }
        }
    }
}

#[derive(Debug, Copy, Clone)]
pub struct CodePointer {
    ptr: *const u8,
}

impl CodePointer {
    fn new(code: &Op) -> Self {
        CodePointer {
<<<<<<< HEAD
            ptr: &(*code as u8),
        }
    }
    unsafe fn new_unchecked(code: &u8) -> Self {
=======
            ptr: code as *const _ as *const u8,
        }
    }

    fn new_unchecked(code: &u8) -> Self {
>>>>>>> 5d5ce6b8
        CodePointer { ptr: code }
    }

    unsafe fn fetch_instruction(&mut self) -> Op {
        // self.pc must always point to a valid code location
<<<<<<< HEAD
        Op::from_u8_unchecked(self.fetch_byte())
=======
        unsafe { Op::from_u8_unchecked(self.fetch_byte()) }
>>>>>>> 5d5ce6b8
    }

    unsafe fn fetch_byte(&mut self) -> u8 {
        // self.pc must always point to a valid code location
        let b = *self.ptr;
        self.ptr = self.ptr.offset(1);
        b
    }

    unsafe fn offset(&self, offset: isize) -> Self {
        CodePointer {
            ptr: self.ptr.offset(offset),
        }
    }

    unsafe fn jump(&mut self, offset: isize) {
        self.ptr = self.ptr.offset(offset);
    }
}

impl From<CodePointer> for Value {
    fn from(pc: CodePointer) -> Self {
        unsafe { Value::Pointer(&*pc.ptr) }
    }
}

impl OpaqueCast for CodePointer {
    unsafe fn from_op(op: OpaquePointer) -> Self {
        CodePointer { ptr: op.0 as _ }
    }

    fn as_op(&self) -> OpaquePointer {
        OpaquePointer(self.ptr as usize)
    }
}

impl From<Value> for CodePointer {
    fn from(v: Value) -> Self {
        CodePointer {
            ptr: v.as_pointer().unwrap(),
        }
    }
}

#[derive(Debug)]
pub struct ActivationFrame {
    next: Cell<Option<&'static ActivationFrame>>,
    slots: Box<[Scm]>,
}

impl ActivationFrame {
    fn new(size: usize) -> Self {
        ActivationFrame {
            next: Cell::new(None),
<<<<<<< HEAD
            slots: vec![Value::uninitialized(); size].into_boxed_slice(),
=======
            slots: vec![Scm::uninitialized(); size].into_boxed_slice(),
>>>>>>> 5d5ce6b8
        }
    }

    fn allocate(size: usize) -> &'static Self {
        Box::leak(Box::new(Self::new(size)))
    }

    fn len(&self) -> usize {
        self.slots.len()
    }

<<<<<<< HEAD
    fn next(&self) -> Option<&'static ActivationFrame> {
        self.next.get()
    }

    fn argument(&self, idx: usize) -> &Value {
=======
    fn argument(&self, idx: usize) -> &Scm {
>>>>>>> 5d5ce6b8
        &self.slots[idx]
    }

    fn set_argument(&self, idx: usize, value: Scm) {
        unsafe {
            *(&self.slots[idx] as *const _ as *mut _) = value;
        }
    }

    fn extend(&self, env: &'static ActivationFrame) -> &Self {
        self.next.set(Some(env));
        self
    }

<<<<<<< HEAD
    fn deep_fetch(&self, i: usize, j: usize) -> &Value {
        let mut env = self;
        for _ in 0..i {
            env = env.next().unwrap();
        }
        env.argument(j)
=======
    fn deep_fetch(&self, i: usize, j: usize) -> &Scm {
        unimplemented!()
>>>>>>> 5d5ce6b8
    }
}

impl OpaqueCast for &'static ActivationFrame {
    unsafe fn from_op(op: OpaquePointer) -> Self {
        &*(op.0 as *const _)
    }

    fn as_op(&self) -> OpaquePointer {
        OpaquePointer(*self as *const _ as _)
    }
}

#[derive(Debug, Copy, Clone)]
pub struct Closure {
    code: CodePointer,
    closed_environment: &'static ActivationFrame,
}

impl Closure {
    fn new(code: CodePointer, env: &'static ActivationFrame) -> Self {
        Closure {
            code,
            closed_environment: env,
        }
    }

    fn allocate(code: CodePointer, env: &'static ActivationFrame) -> &'static Self {
        Box::leak(Box::new(Self::new(code, env)))
    }
}<|MERGE_RESOLUTION|>--- conflicted
+++ resolved
@@ -8,11 +8,7 @@
 use opcode::Op;
 use scheme_object_file::SchemeObjectFile;
 use std::cell::Cell;
-<<<<<<< HEAD
-use value::{Value, DYNENV_TAG};
-=======
 use value::{Scm, Value, DYNENV_TAG};
->>>>>>> 5d5ce6b8
 
 #[global_allocator]
 static GLOBAL_ALLOCATOR: Allocator = Allocator;
@@ -27,11 +23,11 @@
     let mut vm = VirtualMachine::from_sco(sco);
 
     unsafe {
-        println!("Result: {:?}", vm.run());
+        println!("Result: {}", vm.run());
     }
 
     unsafe {
-        println!("Result: {:?}", vm.run());
+        println!("Result: {}", vm.run());
     }
 
     Ok(())
@@ -57,42 +53,28 @@
 
 pub struct VirtualMachine {
     pc: CodePointer,
-<<<<<<< HEAD
-    val: Value,
-    fun: Value,
-    arg1: Value,
-    arg2: Value,
-    env: &'static ActivationFrame,
-    constants: Vec<Value>,
-    globals: Vec<Value>,
-    stack: Vec<Value>,
-    init_stack: Vec<Value>,
-=======
     val: Scm,
     fun: Scm,
+    arg1: Scm,
+    arg2: Scm,
     env: &'static ActivationFrame,
     constants: Vec<Scm>,
     globals: Vec<Scm>,
     stack: Vec<OpaquePointer>,
->>>>>>> 5d5ce6b8
+    init_stack: Vec<OpaquePointer>,
 }
 
 impl VirtualMachine {
     pub fn from_sco(sco: SchemeObjectFile) -> Self {
-        let mut init_stack = vec![Value::Pointer(&sco.bytecode[1])]; // pc for FINISH
+        let mut init_stack = vec![CodePointer::new_unchecked(&sco.bytecode[1]).as_op()]; // pc for FINISH
         for e in sco.entry_points.into_iter().rev() {
-            init_stack.push(Value::Pointer(&sco.bytecode[e]));
+            init_stack.push(CodePointer::new_unchecked(&sco.bytecode[e]).as_op());
         }
         VirtualMachine {
-<<<<<<< HEAD
-            val: Value::uninitialized(),
-            fun: Value::uninitialized(),
-            arg1: Value::uninitialized(),
-            arg2: Value::uninitialized(),
-=======
             val: Scm::uninitialized(),
             fun: Scm::uninitialized(),
->>>>>>> 5d5ce6b8
+            arg1: Scm::uninitialized(),
+            arg2: Scm::uninitialized(),
             env: ActivationFrame::allocate(0),
             constants: sco.constants,
             globals: vec![Scm::uninitialized(); sco.global_vars.len()],
@@ -102,11 +84,15 @@
         }
     }
 
-    pub unsafe fn run(&mut self) -> Value {
-        self.stack = self.init_stack.clone();
-        self.pc = self.stack.pop().unwrap().into();
+    pub unsafe fn run(&mut self) -> Scm {
+        self.stack.clear();
+        for &i in &self.init_stack {
+            self.stack.push(i)
+        }
+        self.pc = self.stack_pop();
+
         loop {
-            match dbg!(self.pc.fetch_instruction()) {
+            match self.pc.fetch_instruction() {
                 Op::Nop => {}
                 Op::ShallowArgumentRef0 => self.val = *self.env.argument(0),
                 Op::ShallowArgumentRef1 => self.val = *self.env.argument(1),
@@ -155,39 +141,19 @@
                     }
                 }
 
-<<<<<<< HEAD
                 Op::ExtendEnv => self.env = &self.val.as_frame().unwrap().extend(self.env),
                 Op::UnlinkEnv => self.env = self.env.next().unwrap(),
-                Op::PushValue => self.stack.push(self.val),
-                Op::PopArg1 => self.arg1 = self.stack.pop().unwrap(),
-                Op::PopArg2 => self.arg2 = self.stack.pop().unwrap(),
-                Op::PreserveEnv => self.stack.push(Value::Frame(self.env)),
-                Op::RestoreEnv => self.env = self.stack.pop().unwrap().as_frame().unwrap(),
-                Op::PopFunction => self.fun = self.stack.pop().unwrap(),
-                Op::CreateClosure => {
-                    let offset = self.pc.fetch_byte();
-                    self.val = Value::Closure(Closure::allocate(
-                        self.pc.offset(offset as isize),
-                        &self.env,
-                    ));
-=======
-                Op::ExtendEnv => {
-                    self.env = &self.val.as_frame().unwrap().extend(self.env);
-                }
-
-                Op::PushValue => {
-                    self.stack_push(self.val);
-                }
-
+                Op::PushValue => self.stack_push(self.val),
+                Op::PopArg1 => self.arg1 = self.stack_pop(),
+                Op::PopArg2 => self.arg2 = self.stack_pop(),
                 Op::PreserveEnv => self.stack_push(self.env),
                 Op::RestoreEnv => self.env = self.stack_pop(),
                 Op::PopFunction => self.fun = self.stack_pop(),
                 Op::CreateClosure => {
                     let offset = self.pc.fetch_byte();
                     self.val = Scm::closure(self.pc.offset(offset as isize), &self.env);
->>>>>>> 5d5ce6b8
-                }
-                Op::Return => self.pc = self.stack.pop().unwrap().into(),
+                }
+                Op::Return => self.pc = self.stack_pop(),
 
                 Op::FunctionInvoke => self.invoke(self.fun, false),
                 Op::FunctionGoto => self.invoke(self.fun, true),
@@ -206,48 +172,28 @@
                     .val
                     .as_frame()
                     .unwrap()
-<<<<<<< HEAD
-                    .set_argument(0, self.stack.pop().unwrap()),
-=======
                     .set_argument(0, self.stack_pop()),
->>>>>>> 5d5ce6b8
                 Op::PopFrame1 => self
                     .val
                     .as_frame()
                     .unwrap()
-<<<<<<< HEAD
-                    .set_argument(1, self.stack.pop().unwrap()),
-=======
                     .set_argument(1, self.stack_pop()),
->>>>>>> 5d5ce6b8
                 Op::PopFrame2 => self
                     .val
                     .as_frame()
                     .unwrap()
-<<<<<<< HEAD
-                    .set_argument(2, self.stack.pop().unwrap()),
-=======
                     .set_argument(2, self.stack_pop()),
->>>>>>> 5d5ce6b8
                 Op::PopFrame3 => self
                     .val
                     .as_frame()
                     .unwrap()
-<<<<<<< HEAD
-                    .set_argument(3, self.stack.pop().unwrap()),
-=======
                     .set_argument(3, self.stack_pop()),
->>>>>>> 5d5ce6b8
                 Op::PopFrame => {
                     let rank = self.pc.fetch_byte();
                     self.val
                         .as_frame()
                         .unwrap()
-<<<<<<< HEAD
-                        .set_argument(rank as usize, self.stack.pop().unwrap())
-=======
                         .set_argument(rank as usize, self.stack_pop())
->>>>>>> 5d5ce6b8
                 }
 
                 Op::IsArity1 => {
@@ -281,14 +227,14 @@
                     let val = self.pc.fetch_byte();
                     self.val = Scm::int(val as i64);
                 }
-                Op::ConstMinus1 => self.val = Value::Int(-1),
-                Op::Const0 => self.val = Value::Int(0),
-                Op::Const1 => self.val = Value::Int(1),
-                Op::Const2 => self.val = Value::Int(2),
-                Op::Const4 => self.val = Value::Int(4),
+                Op::ConstMinus1 => self.val = Scm::int(-1),
+                Op::Const0 => self.val = Scm::int(0),
+                Op::Const1 => self.val = Scm::int(1),
+                Op::Const2 => self.val = Scm::int(2),
+                Op::Const4 => self.val = Scm::int(4),
 
                 Op::Call2Cons => {
-                    self.val = Value::cons(self.arg1, self.val);
+                    self.val = Scm::cons(self.arg1, self.val);
                 }
 
                 Op::Call2NumEq => {
@@ -330,14 +276,10 @@
             if !tail {
                 self.stack_push(self.pc);
             }
-<<<<<<< HEAD
-            _ => self.signal_exception(format!("Not a function {:?}", f)),
-=======
             self.env = cls.closed_environment;
             self.pc = cls.code;
         } else {
             self.signal_exception(format!("Not a function {:?}", f))
->>>>>>> 5d5ce6b8
         }
     }
 
@@ -357,13 +299,11 @@
         self.globals[idx] = value;
     }
 
-<<<<<<< HEAD
-    fn push_dynamic_binding(&mut self, index: usize, value: Value) {
-        self.stack
-            .push(Value::int(self.search_dynenv_index() as i64));
-        self.stack.push(value);
-        self.stack.push(Value::int(index as i64));
-        self.stack.push(DYNENV_TAG);
+    unsafe fn push_dynamic_binding(&mut self, index: usize, value: Scm) {
+        self.stack_push(Scm::int(self.search_dynenv_index() as i64));
+        self.stack_push(value);
+        self.stack_push(Scm::int(index as i64));
+        self.stack_push(DYNENV_TAG);
     }
 
     fn pop_dynamic_binding(&mut self) {
@@ -371,23 +311,6 @@
         self.stack.pop();
         self.stack.pop();
         self.stack.pop();
-    }
-
-    fn find_dynamic_value(&self, index: usize) -> Value {
-        let index = Value::Int(index as i64);
-        let mut idx = self.search_dynenv_index();
-        loop {
-            if idx == 0 {
-                return Value::uninitialized();
-            }
-            if self.stack[idx].eqv(&index) {
-                return self.stack[idx - 1];
-=======
-    unsafe fn push_dynamic_binding(&mut self, index: usize, value: Scm) {
-        self.stack_push(Scm::int(self.search_dynenv_index() as i64));
-        self.stack_push(value);
-        self.stack_push(Scm::int(index as i64));
-        self.stack_push(DYNENV_TAG);
     }
 
     unsafe fn find_dynamic_value(&self, index: usize) -> Scm {
@@ -399,7 +322,6 @@
             }
             if self.stack[idx].into::<Scm>().eqv(&index) {
                 return self.stack[idx - 1].into();
->>>>>>> 5d5ce6b8
             }
             idx = self.stack[idx - 2].as_usize();
         }
@@ -412,11 +334,7 @@
                 return 0;
             }
             idx -= 1;
-<<<<<<< HEAD
-            if self.stack[idx].eqv(&DYNENV_TAG) {
-=======
             if self.stack[idx].into::<Scm>().eq(&DYNENV_TAG) {
->>>>>>> 5d5ce6b8
                 return idx - 1;
             }
         }
@@ -431,28 +349,17 @@
 impl CodePointer {
     fn new(code: &Op) -> Self {
         CodePointer {
-<<<<<<< HEAD
-            ptr: &(*code as u8),
-        }
-    }
-    unsafe fn new_unchecked(code: &u8) -> Self {
-=======
             ptr: code as *const _ as *const u8,
         }
     }
 
     fn new_unchecked(code: &u8) -> Self {
->>>>>>> 5d5ce6b8
         CodePointer { ptr: code }
     }
 
     unsafe fn fetch_instruction(&mut self) -> Op {
         // self.pc must always point to a valid code location
-<<<<<<< HEAD
-        Op::from_u8_unchecked(self.fetch_byte())
-=======
         unsafe { Op::from_u8_unchecked(self.fetch_byte()) }
->>>>>>> 5d5ce6b8
     }
 
     unsafe fn fetch_byte(&mut self) -> u8 {
@@ -473,12 +380,6 @@
     }
 }
 
-impl From<CodePointer> for Value {
-    fn from(pc: CodePointer) -> Self {
-        unsafe { Value::Pointer(&*pc.ptr) }
-    }
-}
-
 impl OpaqueCast for CodePointer {
     unsafe fn from_op(op: OpaquePointer) -> Self {
         CodePointer { ptr: op.0 as _ }
@@ -507,11 +408,7 @@
     fn new(size: usize) -> Self {
         ActivationFrame {
             next: Cell::new(None),
-<<<<<<< HEAD
-            slots: vec![Value::uninitialized(); size].into_boxed_slice(),
-=======
             slots: vec![Scm::uninitialized(); size].into_boxed_slice(),
->>>>>>> 5d5ce6b8
         }
     }
 
@@ -523,15 +420,11 @@
         self.slots.len()
     }
 
-<<<<<<< HEAD
     fn next(&self) -> Option<&'static ActivationFrame> {
         self.next.get()
     }
 
-    fn argument(&self, idx: usize) -> &Value {
-=======
     fn argument(&self, idx: usize) -> &Scm {
->>>>>>> 5d5ce6b8
         &self.slots[idx]
     }
 
@@ -546,17 +439,12 @@
         self
     }
 
-<<<<<<< HEAD
-    fn deep_fetch(&self, i: usize, j: usize) -> &Value {
+    fn deep_fetch(&self, i: usize, j: usize) -> &Scm {
         let mut env = self;
         for _ in 0..i {
             env = env.next().unwrap();
         }
         env.argument(j)
-=======
-    fn deep_fetch(&self, i: usize, j: usize) -> &Scm {
-        unimplemented!()
->>>>>>> 5d5ce6b8
     }
 }
 
