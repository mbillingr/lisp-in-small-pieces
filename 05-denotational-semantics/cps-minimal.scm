(import (builtin core)
        (libs utils)
        (libs book))

(define (cps e)
  (if (atom? e)
      (lambda (k) (k `,e))
      (case (car e)
        ((begin)  (cps-begin (cdr e)))
        ((lambda) (cps-abstraction (cadr e) (caddr e)))
        (else     (cps-application e)))))

(define (cps-begin e)
  (if (pair? e)
      (if (pair? (cdr e))
          (let ((void (gensym "void")))
            (lambda (k)
              ((cps (car e))
               (lambda (b)
                 ((cps-begin (cdr e))
                  (lambda (a)
                    (k `((lambda (,void) ,b) ,a))))))))
          (cps (car e)))
      (cps '())))

(define (cps-application e)
  (lambda (k)
    ((cps-terms e)
     (lambda (t*)
       (let ((d (gensym)))
         `(,(car t*) (lambda (,d) ,(k d))
                     . ,(cdr t*)))))))

(define (cps-terms e*)
  (if (pair? e*)
      (lambda (k)
        ((cps (car e*))
         (lambda (a)
           ((cps-terms (cdr e*))
            (lambda (a*)
              (k (cons a a*)))))))
      (lambda (k) (k '()))))

(define (cps-abstraction variables body)
  (lambda (k)
    (k (let ((c (gensym "cont")))
         `(lambda (,c . ,variables)
            ,((cps body)
              (lambda (a) `(,c ,a))))))))


<<<<<<< HEAD
(define (call/cc k f) (f k k))
=======
; The function foo is transformed to something like this:
'(set! foo
   (lambda (cont2 exit)
     (exit (lambda (sym4)
             (cont2 ((lambda (void3) 666)
                     sym4)))
           42)))
; The goal is to call it with (call/cc foo) to return 42.
; (call/cc foo) becomes (call/cc (lambda (sym5) sym5) foo).
;
; There is a problem: continuations expect one argument but
; (exit) is called with two arguments in foo.
; TODO: how can this be fixed?


(define foo
  '(lambda (exit)
     ((lambda (x) 666) (exit 42))))

(define (M e)
  (if (pair? e)
      (case (car e)
        ((lambda) (let ((k (gensym "k")))
                    `(lambda (,k . ,(cadr e)) ,(T (caddr e) k))))
        (else e))
      e))

(define (T expr cont)
  (if (pair? expr)
      (case (car expr)
        ((lambda) `(,cont ,(M expr)))
        (else (let ((f (gensym "f"))
                    (e (gensym "e")))
                (T (car expr) `(lambda (,f)
                                      ,(T (cadr expr) `(lambda (,e)
                                                         (,f ,e ,cont))))))))
      `(,cont ,(M expr))))


(lambda (k992 exit)
  ((lambda (f993)
     ((lambda (f995)
        ((lambda (e996)
           (f995 e996 (lambda (e994) (f993 e994 k992))))
         42))
      exit))
   (lambda (k997 x) (k997 666))))

(lambda (k992 exit)
  (exit 42 (lambda (e994) ((lambda (k997 x) (k997 666)) e994 k992))))
>>>>>>> 00d9abd6
<|MERGE_RESOLUTION|>--- conflicted
+++ resolved
@@ -49,9 +49,10 @@
               (lambda (a) `(,c ,a))))))))
 
 
-<<<<<<< HEAD
 (define (call/cc k f) (f k k))
-=======
+
+
+
 ; The function foo is transformed to something like this:
 '(set! foo
    (lambda (cont2 exit)
@@ -101,5 +102,4 @@
    (lambda (k997 x) (k997 666))))
 
 (lambda (k992 exit)
-  (exit 42 (lambda (e994) ((lambda (k997 x) (k997 666)) e994 k992))))
->>>>>>> 00d9abd6
+  (exit 42 (lambda (e994) ((lambda (k997 x) (k997 666)) e994 k992))))